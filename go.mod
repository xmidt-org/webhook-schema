--- conflicted
+++ resolved
@@ -3,13 +3,8 @@
 go 1.20
 
 require (
-<<<<<<< HEAD
-	github.com/stretchr/testify v1.8.4
-	github.com/xmidt-org/urlegit v0.1.1
-=======
 	github.com/stretchr/testify v1.10.0
 	github.com/xmidt-org/urlegit v0.1.28
->>>>>>> a87e299d
 )
 
 require (
