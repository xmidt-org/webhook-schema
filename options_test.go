--- conflicted
+++ resolved
@@ -3,16 +3,15 @@
 
 package webhook
 
-// import (
-// 	"testing"
-// 	"time"
-
-// 	"github.com/stretchr/testify/assert"
-// 	"github.com/stretchr/testify/require"
-// 	"github.com/xmidt-org/urlegit"
-// )
-
-<<<<<<< HEAD
+import (
+	"testing"
+	"time"
+
+	"github.com/stretchr/testify/assert"
+	"github.com/stretchr/testify/require"
+	"github.com/xmidt-org/urlegit"
+)
+
 type optionTest struct {
 	description string
 	in          any
@@ -305,243 +304,30 @@
 		},
 	})
 }
-=======
-// type optionTest struct {
-// 	description string
-// 	in          Registration
-// 	opt         Option
-// 	opts        []Option
-// 	str         string
-// 	expectedErr error
-// }
-
-// func TestErrorOption(t *testing.T) {
-// 	run_tests(t, []optionTest{
-// 		{
-// 			description: "success",
-// 			str:         "foo",
-// 		}, {
-// 			description: "simple error",
-// 			opt:         Error(ErrInvalidInput),
-// 			str:         "Error('invalid input')",
-// 			expectedErr: ErrInvalidInput,
-// 		}, {
-// 			description: "simple nil error",
-// 			opt:         Error(nil),
-// 			str:         "Error(nil)",
-// 		},
-// 	})
-// }
-
-// func TestAtLeastOneEventOption(t *testing.T) {
-// 	run_tests(t, []optionTest{
-// 		{
-// 			description: "there is an event",
-// 			opt:         AtLeastOneEvent(),
-// 			in:          Registration{Events: []string{"foo"}},
-// 			str:         "AtLeastOneEvent()",
-// 		}, {
-// 			description: "multiple events",
-// 			opt:         AtLeastOneEvent(),
-// 			in:          Registration{Events: []string{"foo", "bar"}},
-// 			str:         "AtLeastOneEvent()",
-// 		}, {
-// 			description: "there are no events",
-// 			opt:         AtLeastOneEvent(),
-// 			expectedErr: ErrInvalidInput,
-// 		},
-// 	})
-// }
-
-// func TestEventRegexMustCompile(t *testing.T) {
-// 	run_tests(t, []optionTest{
-// 		{
-// 			description: "the regex compiles",
-// 			opt:         EventRegexMustCompile(),
-// 			in:          Registration{Events: []string{"event.*"}},
-// 			str:         "EventRegexMustCompile()",
-// 		}, {
-// 			description: "multiple events",
-// 			opt:         EventRegexMustCompile(),
-// 			in:          Registration{Events: []string{"magic-thing", "event.*"}},
-// 			str:         "EventRegexMustCompile()",
-// 		}, {
-// 			description: "failure",
-// 			opt:         EventRegexMustCompile(),
-// 			in:          Registration{Events: []string{"("}},
-// 			expectedErr: ErrInvalidInput,
-// 		},
-// 	})
-// }
-
-// func TestDeviceIDRegexMustCompile(t *testing.T) {
-// 	run_tests(t, []optionTest{
-// 		{
-// 			description: "the regex compiles",
-// 			opt:         DeviceIDRegexMustCompile(),
-// 			in: Registration{
-// 				Matcher: MetadataMatcherConfig{
-// 					DeviceID: []string{"device.*"},
-// 				},
-// 			},
-// 			str: "DeviceIDRegexMustCompile()",
-// 		}, {
-// 			description: "multiple device ids",
-// 			opt:         DeviceIDRegexMustCompile(),
-// 			in: Registration{
-// 				Matcher: MetadataMatcherConfig{
-// 					DeviceID: []string{"device.*", "magic-thing"},
-// 				},
-// 			},
-// 			str: "DeviceIDRegexMustCompile()",
-// 		}, {
-// 			description: "failure",
-// 			opt:         DeviceIDRegexMustCompile(),
-// 			in: Registration{
-// 				Matcher: MetadataMatcherConfig{
-// 					DeviceID: []string{"("},
-// 				},
-// 			},
-// 			expectedErr: ErrInvalidInput,
-// 		},
-// 	})
-// }
-
-// func TestValidateRegistrationDuration(t *testing.T) {
-// 	now := func() time.Time {
-// 		return time.Date(2021, 1, 1, 0, 0, 0, 0, time.UTC)
-// 	}
-// 	run_tests(t, []optionTest{
-// 		{
-// 			description: "success with time in bounds",
-// 			opt:         ValidateRegistrationDuration(5 * time.Minute),
-// 			in: Registration{
-// 				Duration: CustomDuration(4 * time.Minute),
-// 			},
-// 			str: "ValidateRegistrationDuration(5m0s)",
-// 		}, {
-// 			description: "success with time in bounds, exactly",
-// 			opt:         ValidateRegistrationDuration(5 * time.Minute),
-// 			in: Registration{
-// 				Duration: CustomDuration(5 * time.Minute),
-// 			},
-// 		}, {
-// 			description: "failure with time out of bounds",
-// 			opt:         ValidateRegistrationDuration(5 * time.Minute),
-// 			in: Registration{
-// 				Duration: CustomDuration(6 * time.Minute),
-// 			},
-// 			expectedErr: ErrInvalidInput,
-// 		}, {
-// 			description: "success with max ttl ignored",
-// 			opt:         ValidateRegistrationDuration(-5 * time.Minute),
-// 			in: Registration{
-// 				Duration: CustomDuration(1 * time.Minute),
-// 			},
-// 		}, {
-// 			description: "success with max ttl ignored, 0 duration",
-// 			opt:         ValidateRegistrationDuration(0),
-// 			in: Registration{
-// 				Duration: CustomDuration(1 * time.Minute),
-// 			},
-// 		}, {
-// 			description: "success with until in bounds",
-// 			opts: []Option{
-// 				ProvideTimeNowFunc(now),
-// 				ValidateRegistrationDuration(5 * time.Minute),
-// 			},
-// 			in: Registration{
-// 				Until: time.Date(2021, 1, 1, 0, 4, 0, 0, time.UTC),
-// 			},
-// 		}, {
-// 			description: "failure due to until being before now",
-// 			opts: []Option{
-// 				ValidateRegistrationDuration(5 * time.Minute),
-// 				ProvideTimeNowFunc(now),
-// 			},
-// 			in: Registration{
-// 				Until: time.Date(2020, 1, 1, 0, 0, 0, 0, time.UTC),
-// 			},
-// 			expectedErr: ErrInvalidInput,
-// 		}, {
-// 			description: "success with until exactly in bounds",
-// 			opts: []Option{
-// 				ProvideTimeNowFunc(now),
-// 				ValidateRegistrationDuration(5 * time.Minute),
-// 			},
-// 			in: Registration{
-// 				Until: time.Date(2021, 1, 1, 0, 5, 0, 0, time.UTC),
-// 			},
-// 		}, {
-// 			description: "failure due to the options being out of order",
-// 			opts: []Option{
-// 				ValidateRegistrationDuration(5 * time.Minute),
-// 				ProvideTimeNowFunc(now),
-// 			},
-// 			in: Registration{
-// 				Until: time.Date(2021, 1, 1, 0, 5, 0, 0, time.UTC),
-// 			},
-// 			expectedErr: ErrInvalidInput,
-// 		}, {
-// 			description: "failure with until out of bounds",
-// 			opts: []Option{
-// 				ProvideTimeNowFunc(now),
-// 				ValidateRegistrationDuration(5 * time.Minute),
-// 			},
-// 			in: Registration{
-// 				Until: time.Date(2021, 1, 1, 0, 6, 0, 0, time.UTC),
-// 			},
-// 			expectedErr: ErrInvalidInput,
-// 		}, {
-// 			description: "success with until just needing to be present",
-// 			opts: []Option{
-// 				ProvideTimeNowFunc(now),
-// 				ValidateRegistrationDuration(0),
-// 			},
-// 			in: Registration{
-// 				Until: time.Date(2021, 1, 1, 0, 6, 0, 0, time.UTC),
-// 			},
-// 		}, {
-// 			description: "failure, both expirations set",
-// 			opt:         ValidateRegistrationDuration(5 * time.Minute),
-// 			in: Registration{
-// 				Duration: CustomDuration(1 * time.Minute),
-// 				Until:    time.Date(2021, 1, 1, 0, 4, 0, 0, time.UTC),
-// 			},
-// 			expectedErr: ErrInvalidInput,
-// 		}, {
-// 			description: "failure, no expiration set",
-// 			opt:         ValidateRegistrationDuration(5 * time.Minute),
-// 			expectedErr: ErrInvalidInput,
-// 		},
-// 	})
-// }
->>>>>>> 491ef4b3
-
-// func TestProvideTimeNowFunc(t *testing.T) {
-// 	now := func() time.Time {
-// 		return time.Date(2021, 1, 1, 0, 0, 0, 0, time.UTC)
-// 	}
-
-// 	run_tests(t, []optionTest{
-// 		{
-// 			description: "success",
-// 			opt:         ProvideTimeNowFunc(now),
-// 			str:         "ProvideTimeNowFunc(func)",
-// 		}, {
-// 			description: "success as nil",
-// 			opt:         ProvideTimeNowFunc(nil),
-// 			str:         "ProvideTimeNowFunc(nil)",
-// 		},
-// 	})
-// }
-
-// func TestProvideFailureURLValidator(t *testing.T) {
-// 	checker, err := urlegit.New(urlegit.OnlyAllowSchemes("https"))
-// 	require.NoError(t, err)
-// 	require.NotNil(t, checker)
-
-<<<<<<< HEAD
+
+func TestProvideTimeNowFunc(t *testing.T) {
+	now := func() time.Time {
+		return time.Date(2021, 1, 1, 0, 0, 0, 0, time.UTC)
+	}
+
+	run_tests(t, []optionTest{
+		{
+			description: "success",
+			opt:         ProvideTimeNowFunc(now),
+			str:         "ProvideTimeNowFunc(func)",
+		}, {
+			description: "success as nil",
+			opt:         ProvideTimeNowFunc(nil),
+			str:         "ProvideTimeNowFunc(nil)",
+		},
+	})
+}
+
+func TestProvideFailureURLValidator(t *testing.T) {
+	checker, err := urlegit.New(urlegit.OnlyAllowSchemes("https"))
+	require.NoError(t, err)
+	require.NotNil(t, checker)
+
 	run_tests(t, []optionTest{
 		{
 			description: "success, no checker",
@@ -582,37 +368,12 @@
 		},
 	})
 }
-=======
-// 	run_tests(t, []optionTest{
-// 		{
-// 			description: "success, no checker",
-// 			opt:         ProvideFailureURLValidator(nil),
-// 			str:         "ProvideFailureURLValidator(nil)",
-// 		}, {
-// 			description: "success, with checker",
-// 			opt:         ProvideFailureURLValidator(checker),
-// 			in: Registration{
-// 				FailureURL: "https://example.com",
-// 			},
-// 			str: "ProvideFailureURLValidator(urlegit.Checker{ OnlyAllowSchemes('https') })",
-// 		}, {
-// 			description: "failure, with checker",
-// 			opt:         ProvideFailureURLValidator(checker),
-// 			in: Registration{
-// 				FailureURL: "http://example.com",
-// 			},
-// 			expectedErr: ErrInvalidInput,
-// 		},
-// 	})
-// }
->>>>>>> 491ef4b3
-
-// func TestProvideReceiverURLValidator(t *testing.T) {
-// 	checker, err := urlegit.New(urlegit.OnlyAllowSchemes("https"))
-// 	require.NoError(t, err)
-// 	require.NotNil(t, checker)
-
-<<<<<<< HEAD
+
+func TestProvideReceiverURLValidator(t *testing.T) {
+	checker, err := urlegit.New(urlegit.OnlyAllowSchemes("https"))
+	require.NoError(t, err)
+	require.NotNil(t, checker)
+
 	run_tests(t, []optionTest{
 		{
 			description: "success, no checker",
@@ -667,41 +428,12 @@
 		},
 	})
 }
-=======
-// 	run_tests(t, []optionTest{
-// 		{
-// 			description: "success, no checker",
-// 			opt:         ProvideReceiverURLValidator(nil),
-// 			str:         "ProvideReceiverURLValidator(nil)",
-// 		}, {
-// 			description: "success, with checker",
-// 			opt:         ProvideReceiverURLValidator(checker),
-// 			in: Registration{
-// 				Config: DeliveryConfig{
-// 					ReceiverURL: "https://example.com",
-// 				},
-// 			},
-// 			str: "ProvideReceiverURLValidator(urlegit.Checker{ OnlyAllowSchemes('https') })",
-// 		}, {
-// 			description: "failure, with checker",
-// 			opt:         ProvideReceiverURLValidator(checker),
-// 			in: Registration{
-// 				Config: DeliveryConfig{
-// 					ReceiverURL: "http://example.com",
-// 				},
-// 			},
-// 			expectedErr: ErrInvalidInput,
-// 		},
-// 	})
-// }
->>>>>>> 491ef4b3
-
-// func TestProvideAlternativeURLValidator(t *testing.T) {
-// 	checker, err := urlegit.New(urlegit.OnlyAllowSchemes("https"))
-// 	require.NoError(t, err)
-// 	require.NotNil(t, checker)
-
-<<<<<<< HEAD
+
+func TestProvideAlternativeURLValidator(t *testing.T) {
+	checker, err := urlegit.New(urlegit.OnlyAllowSchemes("https"))
+	require.NoError(t, err)
+	require.NotNil(t, checker)
+
 	run_tests(t, []optionTest{
 		{
 			description: "success, no checker",
@@ -784,8 +516,6 @@
 		},
 	})
 }
-
-type EmptyStruct struct{}
 
 func run_tests(t *testing.T, tests []optionTest) {
 	for _, tc := range tests {
@@ -805,82 +535,10 @@
 				}
 			}
 			assert.ErrorIs(err, tc.expectedErr)
-=======
-// 	run_tests(t, []optionTest{
-// 		{
-// 			description: "success, no checker",
-// 			opt:         ProvideAlternativeURLValidator(nil),
-// 			str:         "ProvideAlternativeURLValidator(nil)",
-// 		}, {
-// 			description: "success, with checker",
-// 			opt:         ProvideAlternativeURLValidator(checker),
-// 			in: Registration{
-// 				Config: DeliveryConfig{
-// 					AlternativeURLs: []string{"https://example.com"},
-// 				},
-// 			},
-// 			str: "ProvideAlternativeURLValidator(urlegit.Checker{ OnlyAllowSchemes('https') })",
-// 		}, {
-// 			description: "success, with checker and multiple urls",
-// 			opt:         ProvideAlternativeURLValidator(checker),
-// 			in: Registration{
-// 				Config: DeliveryConfig{
-// 					AlternativeURLs: []string{"https://example.com", "https://example.org"},
-// 				},
-// 			},
-// 			str: "ProvideAlternativeURLValidator(urlegit.Checker{ OnlyAllowSchemes('https') })",
-// 		}, {
-// 			description: "failure, with checker",
-// 			opt:         ProvideAlternativeURLValidator(checker),
-// 			in: Registration{
-// 				Config: DeliveryConfig{
-// 					AlternativeURLs: []string{"http://example.com"},
-// 				},
-// 			},
-// 			expectedErr: ErrInvalidInput,
-// 		}, {
-// 			description: "failure, with checker with multiple urls",
-// 			opt:         ProvideAlternativeURLValidator(checker),
-// 			in: Registration{
-// 				Config: DeliveryConfig{
-// 					AlternativeURLs: []string{"https://example.com", "http://example.com"},
-// 				},
-// 			},
-// 			expectedErr: ErrInvalidInput,
-// 		},
-// 	})
-// }
-
-// func TestNoUntil(t *testing.T) {
-// 	run_tests(t, []optionTest{
-// 		{
-// 			description: "success, no until set",
-// 			opt:         NoUntil(),
-// 			str:         "NoUntil()",
-// 		}, {
-// 			description: "detect until set",
-// 			opt:         NoUntil(),
-// 			in: Registration{
-// 				Until: time.Now(),
-// 			},
-// 			expectedErr: ErrInvalidInput,
-// 		},
-// 	})
-// }
-// func run_tests(t *testing.T, tests []optionTest) {
-// 	for _, tc := range tests {
-// 		t.Run(tc.description, func(t *testing.T) {
-// 			assert := assert.New(t)
-
-// 			opts := append(tc.opts, tc.opt)
-// 			err := tc.in.Validate(opts...)
-
-// 			assert.ErrorIs(err, tc.expectedErr)
->>>>>>> 491ef4b3
-
-// 			if tc.str != "" && tc.opt != nil {
-// 				assert.Equal(tc.str, tc.opt.String())
-// 			}
-// 		})
-// 	}
-// }+
+			if tc.str != "" && tc.opt != nil {
+				assert.Equal(tc.str, tc.opt.String())
+			}
+		})
+	}
+}