# SPDX-FileCopyrightText: 2022 Comcast Cable Communications Management, LLC
# SPDX-License-Identifier: Apache-2.0
---
name: CI

on:
  push:
    branches:
      - main
    paths-ignore:
      - README.md
      - CONTRIBUTING.md
      - MAINTAINERS.md
      - LICENSE
      - NOTICE
    tags:
      - 'v[0-9]+.[0-9]+.[0-9]+'
  pull_request:
  workflow_dispatch:

jobs:
  ci:
<<<<<<< HEAD
    uses: xmidt-org/shared-go/.github/workflows/ci.yml@9e191cedb6f62d364dc8706c07107c8ef612c346 # v4.2.2
=======
    uses: xmidt-org/shared-go/.github/workflows/ci.yml@766cd1914571123cc26ab6e0f1782c784dc4f11f # v4.4.28
>>>>>>> a87e299d
    with:
      release-type: library
      yaml-lint-skip: false
    secrets: inherit<|MERGE_RESOLUTION|>--- conflicted
+++ resolved
@@ -20,11 +20,7 @@
 
 jobs:
   ci:
-<<<<<<< HEAD
-    uses: xmidt-org/shared-go/.github/workflows/ci.yml@9e191cedb6f62d364dc8706c07107c8ef612c346 # v4.2.2
-=======
     uses: xmidt-org/shared-go/.github/workflows/ci.yml@766cd1914571123cc26ab6e0f1782c784dc4f11f # v4.4.28
->>>>>>> a87e299d
     with:
       release-type: library
       yaml-lint-skip: false
