--- conflicted
+++ resolved
@@ -6,10 +6,7 @@
 import (
 	"errors"
 	"fmt"
-	"regexp"
 	"time"
-
-	"github.com/xmidt-org/urlegit"
 )
 
 var (
@@ -221,158 +218,19 @@
 
 type Option interface {
 	fmt.Stringer
-<<<<<<< HEAD
 	Validate(any) error
-=======
-	Validate(Validator) error
->>>>>>> 491ef4b3
 }
 
 // Validate is a method that validates the registration
 // against a list of options.
-<<<<<<< HEAD
 func Validate[R *RegistrationV1 | *RegistrationV2](r R, opts ...Option) error {
 	var errs error
 	for _, opt := range opts {
 		if opt != nil {
 			if err := opt.Validate(r); err != nil {
-=======
-func Validate(v Validator, opts []Option) error {
-	var errs error
-	for _, opt := range opts {
-		if opt != nil {
-			if err := opt.Validate(v); err != nil {
->>>>>>> 491ef4b3
 				errs = errors.Join(errs, err)
 			}
 		}
 	}
 	return errs
-<<<<<<< HEAD
-=======
-}
-
-func (v1 *RegistrationV1) ValidateOneEvent() error {
-	if len(v1.Events) == 0 {
-		return fmt.Errorf("%w: cannot have zero events", ErrInvalidInput)
-	}
-	return nil
-}
-
-func (v1 *RegistrationV1) ValidateEventRegex() error {
-	var errs error
-	for _, e := range v1.Events {
-		_, err := regexp.Compile(e)
-		if err != nil {
-			errs = errors.Join(errs, fmt.Errorf("%w: unable to compile matching", ErrInvalidInput))
-		}
-	}
-	return errs
-}
-
-func (v1 *RegistrationV1) ValidateDeviceId() error {
-	var errs error
-	for _, e := range v1.Matcher.DeviceID {
-		_, err := regexp.Compile(e)
-		if err != nil {
-			errs = errors.Join(errs, fmt.Errorf("%w: unable to compile matching", ErrInvalidInput))
-		}
-	}
-	return errs
-}
-
-func (v1 *RegistrationV1) ValidateDuration(ttl time.Duration) error {
-	var errs error
-	if ttl <= 0 {
-		ttl = time.Duration(0)
-	}
-
-	if ttl != 0 && ttl < time.Duration(v1.Duration) {
-		errs = errors.Join(errs, fmt.Errorf("%w: the registration is for too long", ErrInvalidInput))
-	}
-
-	if v1.Until.IsZero() && v1.Duration == 0 {
-		errs = errors.Join(errs, fmt.Errorf("%w: either Duration or Until must be set", ErrInvalidInput))
-	}
-
-	if !v1.Until.IsZero() && v1.Duration != 0 {
-		errs = errors.Join(errs, fmt.Errorf("%w: only one of Duration or Until may be set", ErrInvalidInput))
-	}
-
-	if !v1.Until.IsZero() {
-		nowFunc := time.Now
-		// if v1.nowFunc != nil {
-		// 	nowFunc = v1.nowFunc
-		// }
-
-		now := nowFunc()
-		if ttl != 0 && v1.Until.After(now.Add(ttl)) {
-			errs = errors.Join(errs, fmt.Errorf("%w: the registration is for too long", ErrInvalidInput))
-		}
-
-		if v1.Until.Before(now) {
-			errs = errors.Join(errs, fmt.Errorf("%w: the registration has already expired", ErrInvalidInput))
-		}
-	}
-
-	return errs
-}
-
-func (v1 *RegistrationV1) ValidateFailureURL(c *urlegit.Checker) error {
-	if v1.FailureURL != "" {
-		if err := c.Text(v1.FailureURL); err != nil {
-			return fmt.Errorf("%w: failure url is invalid", ErrInvalidInput)
-		}
-	}
-	return nil
-}
-
-func (v1 *RegistrationV1) ValidateReceiverURL(c *urlegit.Checker) error {
-	if v1.Config.ReceiverURL != "" {
-		if err := c.Text(v1.Config.ReceiverURL); err != nil {
-			return fmt.Errorf("%w: failure url is invalid", ErrInvalidInput)
-		}
-	}
-	return nil
-}
-
-func (v1 *RegistrationV1) ValidateAltURL(c *urlegit.Checker) error {
-	var errs error
-	for _, url := range v1.Config.AlternativeURLs {
-		if err := c.Text(url); err != nil {
-			errs = errors.Join(errs, fmt.Errorf("%w: failure url is invalid", ErrInvalidInput))
-		}
-	}
-	return errs
-}
-
-func (v1 *RegistrationV1) ValidateNoUntil() error {
-	if !v1.Until.IsZero() {
-		return fmt.Errorf("%w: Until is not allowed", ErrInvalidInput)
-	}
-	return nil
-}
-
-func (v1 *RegistrationV1) ValidateUntil(jitter time.Duration, maxTTL time.Duration, now func() time.Time) error {
-	if now == nil {
-		now = time.Now
-	}
-	if maxTTL < 0 {
-		return ErrInvalidInput
-	} else if jitter < 0 {
-		return ErrInvalidInput
-	}
-
-	if v1.Until.IsZero() {
-		return nil
-	}
-	limit := (now().Add(maxTTL)).Add(jitter)
-	proposed := (v1.Until)
-	if proposed.After(limit) {
-		return fmt.Errorf("%w: %v after %v",
-			ErrInvalidInput, proposed.String(), limit.String())
-	}
-	return nil
-
->>>>>>> 491ef4b3
 }