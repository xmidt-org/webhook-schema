// SPDX-FileCopyrightText: 2023 Comcast Cable Communications Management, LLC
// SPDX-License-Identifier: Apache-2.0

package webhook

import (
<<<<<<< HEAD
	"errors"
	"fmt"
	"regexp"
=======
>>>>>>> 491ef4b3
	"time"

	"github.com/xmidt-org/urlegit"
)

// Error is an option that returns an error when called.
func Error(err error) Option {
	return errorOption{err: err}
}

type errorOption struct {
	err error
}

<<<<<<< HEAD
func (e errorOption) Validate(any) error {
=======
func (e errorOption) Validate(Validator) error {
>>>>>>> 491ef4b3
	return error(e.err)
}

func (e errorOption) String() string {
	if e.err == nil {
		return "Error(nil)"
	}
	return "Error('" + e.err.Error() + "')"
}

func AlwaysValid() Option {
	return AlwaysValidOption{}
}

type AlwaysValidOption struct{}

func (a AlwaysValidOption) Validate(val Validator) error {
	return nil
}

func (a AlwaysValidOption) String() string {
	return "alwaysValidOption"
}

// AtLeastOneEvent makes sure there is at least one value in Events and ensures
// that all values should parse into regex.
func AtLeastOneEvent() Option {
	return atLeastOneEventOption{}
}

type atLeastOneEventOption struct{}

<<<<<<< HEAD
func (atLeastOneEventOption) Validate(i any) error {
	switch r := i.(type) {
	case *RegistrationV1:
		if len(r.Events) == 0 {
			return fmt.Errorf("%w: cannot have zero events", ErrInvalidInput)
		}
	case *RegistrationV2:
		{
			return fmt.Errorf("%w: RegistrationV2 does not have an events field to validate", ErrInvalidType)
		}
	default:
		return fmt.Errorf("%w: Registration must be of type RegistrationV1", ErrInvalidType)
=======
func (atLeastOneEventOption) Validate(val Validator) error {
	if err := val.ValidateOneEvent(); err != nil {
		return err
>>>>>>> 491ef4b3
	}

	return nil
}

func (atLeastOneEventOption) String() string {
	return "AtLeastOneEvent()"
}

// EventRegexMustCompile ensures that all values in Events parse into valid regex.
func EventRegexMustCompile() Option {
	return eventRegexMustCompileOption{}
}

type eventRegexMustCompileOption struct{}

<<<<<<< HEAD
func (eventRegexMustCompileOption) Validate(i any) error {
	switch r := i.(type) {
	case *RegistrationV1:
		for _, e := range r.Events {
			_, err := regexp.Compile(e)
			if err != nil {
				return fmt.Errorf("%w: unable to compile matching", ErrInvalidInput)
			}
		}
	case *RegistrationV2:
		for _, m := range r.Matcher {
			_, err := regexp.Compile(m.Regex)
			if err != nil {
				return fmt.Errorf("%w: unable to compile matching", ErrInvalidInput)
			}
		}
	default:
		return fmt.Errorf("%w: Registration must be of type RegistrationV1 or RegistrationV2", ErrInvalidType)
=======
func (eventRegexMustCompileOption) Validate(val Validator) error {
	if err := val.ValidateEventRegex(); err != nil {
		return err
>>>>>>> 491ef4b3
	}

	return nil
}

func (eventRegexMustCompileOption) String() string {
	return "EventRegexMustCompile()"
}

// DeviceIDRegexMustCompile ensures that all values in DeviceID parse into valid
// regex.
func DeviceIDRegexMustCompile() Option {
	return deviceIDRegexMustCompileOption{}
}

type deviceIDRegexMustCompileOption struct{}

<<<<<<< HEAD
func (deviceIDRegexMustCompileOption) Validate(i any) error {
	switch r := i.(type) {
	case *RegistrationV1:
		for _, e := range r.Matcher.DeviceID {
			_, err := regexp.Compile(e)
			if err != nil {
				return fmt.Errorf("%w: unable to compile matching", ErrInvalidInput)
			}
		}
	case *RegistrationV2:
		//Matcher description is for Events. Are we not matching for DeviceId in Reg2?
	default:
		return fmt.Errorf("%w: Registration must be of type RegistrationV1 or RegistrationV2", ErrInvalidType)
=======
func (deviceIDRegexMustCompileOption) Validate(val Validator) error {
	if err := val.ValidateDeviceId(); err != nil {
		return err
>>>>>>> 491ef4b3
	}

	return nil
}

func (deviceIDRegexMustCompileOption) String() string {
	return "DeviceIDRegexMustCompile()"
}

// ValidateRegistrationDuration ensures that the requsted registration duration
// of a webhook is valid.  This option checks the values set in either the
// Duration or Until fields of the webhook. If the ttl is less than or equal to
// zero, this option will not boundary check the registration duration, but will
// still ensure that the Duration or Until fields are set.
func ValidateRegistrationDuration(ttl time.Duration) Option {
	return validateRegistrationDurationOption{ttl: ttl}
}

type validateRegistrationDurationOption struct {
	ttl time.Duration
}

<<<<<<< HEAD
func (v validateRegistrationDurationOption) Validate(i any) error {
	switch r := i.(type) {
	case *RegistrationV1:
		if v.ttl <= 0 {
			v.ttl = time.Duration(0)
		}

		if v.ttl != 0 && v.ttl < time.Duration(r.Duration) {
			return fmt.Errorf("%w: the registration is for too long", ErrInvalidInput)
		}

		if r.Until.IsZero() && r.Duration == 0 {
			return fmt.Errorf("%w: either Duration or Until must be set", ErrInvalidInput)
		}

		if !r.Until.IsZero() && r.Duration != 0 {
			return fmt.Errorf("%w: only one of Duration or Until may be set", ErrInvalidInput)
		}

		if !r.Until.IsZero() {
			nowFunc := time.Now
			if r.nowFunc != nil {
				nowFunc = r.nowFunc
			}

			now := nowFunc()
			if v.ttl != 0 && r.Until.After(now.Add(v.ttl)) {
				return fmt.Errorf("%w: the registration is for too long", ErrInvalidInput)
			}

			if r.Until.Before(now) {
				return fmt.Errorf("%w: the registration has already expired", ErrInvalidInput)
			}
		}
	case *RegistrationV2:
		now := time.Now()
		if now.After(r.Expires) {
			return fmt.Errorf("%w: the registration has already expired", ErrInvalidInput)
		}
	default:
		return fmt.Errorf("%w: Registration must be of type RegistrationV1 or RegistrationV2", ErrInvalidType)
	}

=======
func (v validateRegistrationDurationOption) Validate(val Validator) error {
	if err := val.ValidateDuration(v.ttl); err != nil {
		return err
	}
>>>>>>> 491ef4b3
	return nil
}

func (v validateRegistrationDurationOption) String() string {
	return "ValidateRegistrationDuration(" + v.ttl.String() + ")"
}

// ProvideTimeNowFunc is an option that allows the caller to provide a function
// that returns the current time.  This is used for testing.
<<<<<<< HEAD
func ProvideTimeNowFunc(nowFunc func() time.Time) Option {
	return provideTimeNowFuncOption{nowFunc: nowFunc}
}

type provideTimeNowFuncOption struct {
	nowFunc func() time.Time
}

func (p provideTimeNowFuncOption) Validate(i any) error {
	switch r := i.(type) {
	case *RegistrationV1:
		r.nowFunc = p.nowFunc
	}

	return nil
}

func (p provideTimeNowFuncOption) String() string {
	if p.nowFunc == nil {
		return "ProvideTimeNowFunc(nil)"
	}
	return "ProvideTimeNowFunc(func)"
}
=======
// func ProvideTimeNowFunc(nowFunc func() time.Time) Option {
// 	return provideTimeNowFuncOption{nowFunc: nowFunc}
// }

// type provideTimeNowFuncOption struct {
// 	nowFunc func() time.Time
// }

// func (p provideTimeNowFuncOption) Validate(val Validator) error {
// 	r.nowFunc = p.nowFunc
// 	return nil
// }

// func (p provideTimeNowFuncOption) String() string {
// 	if p.nowFunc == nil {
// 		return "ProvideTimeNowFunc(nil)"
// 	}
// 	return "ProvideTimeNowFunc(func)"
// }
>>>>>>> 491ef4b3

// ProvideFailureURLValidator is an option that allows the caller to provide a
// URL validator that is used to validate the FailureURL.
func ProvideFailureURLValidator(checker *urlegit.Checker) Option {
	return provideFailureURLValidatorOption{checker: checker}
}

type provideFailureURLValidatorOption struct {
	checker *urlegit.Checker
}

<<<<<<< HEAD
func (p provideFailureURLValidatorOption) Validate(i any) error {
	var failureURL string
	//TODO: do we want to move this check to be inside each case statement?
=======
func (p provideFailureURLValidatorOption) Validate(v Validator) error {
>>>>>>> 491ef4b3
	if p.checker == nil {
		return nil
	}

<<<<<<< HEAD
	switch r := i.(type) {
	case *RegistrationV1:
		failureURL = r.FailureURL
	case *RegistrationV2:
		failureURL = r.FailureURL
	default:
		return fmt.Errorf("%w: Registration must be of type RegistrationV1 or RegistrationV2", ErrInvalidType)
	}

	if failureURL != "" {
		if err := p.checker.Text(failureURL); err != nil {
			return fmt.Errorf("%w: failure url is invalid", ErrInvalidInput)
		}
=======
	if err := v.ValidateFailureURL(p.checker); err != nil {
		return err
>>>>>>> 491ef4b3
	}
	return nil
}

func (p provideFailureURLValidatorOption) String() string {
	if p.checker == nil {
		return "ProvideFailureURLValidator(nil)"
	}
	return "ProvideFailureURLValidator(" + p.checker.String() + ")"
}

// ProvideReceiverURLValidator is an option that allows the caller to provide a
// URL validator that is used to validate the ReceiverURL.
func ProvideReceiverURLValidator(checker *urlegit.Checker) Option {
	return provideReceiverURLValidatorOption{checker: checker}
}

type provideReceiverURLValidatorOption struct {
	checker *urlegit.Checker
}

<<<<<<< HEAD
func (p provideReceiverURLValidatorOption) Validate(i any) error {
	if p.checker == nil {
		return nil
	}

	switch r := i.(type) {
	case *RegistrationV1:
		if r.Config.ReceiverURL != "" {
			if err := p.checker.Text(r.Config.ReceiverURL); err != nil {
				return fmt.Errorf("%w: receiver url is invalid", ErrInvalidInput)
			}
		}
	case *RegistrationV2:
		var errs error
		for _, w := range r.Webhooks {
			for _, url := range w.ReceiverURLs {
				if url != "" {
					if err := p.checker.Text(url); err != nil {
						errs = errors.Join(errs, fmt.Errorf("%w: receiver url [%v] is invalid for webhook [%v]", ErrInvalidInput, url, w))
					}
				}
			}
		}
		if errs != nil {
			return errs
		}
	default:
		return fmt.Errorf("%w: Registration must be of type RegistrationV1 or RegistrationV2", ErrInvalidType)
=======
func (p provideReceiverURLValidatorOption) Validate(val Validator) error {
	if p.checker == nil {
		return nil
	}
	if err := val.ValidateReceiverURL(p.checker); err != nil {
		return err
>>>>>>> 491ef4b3
	}

	return nil
}

func (p provideReceiverURLValidatorOption) String() string {
	if p.checker == nil {
		return "ProvideReceiverURLValidator(nil)"
	}
	return "ProvideReceiverURLValidator(" + p.checker.String() + ")"
}

// ProvideAlternativeURLValidator is an option that allows the caller to provide
// a URL validator that is used to validate the AlternativeURL.
func ProvideAlternativeURLValidator(checker *urlegit.Checker) Option {
	return provideAlternativeURLValidatorOption{checker: checker}
}

type provideAlternativeURLValidatorOption struct {
	checker *urlegit.Checker
}

<<<<<<< HEAD
func (p provideAlternativeURLValidatorOption) Validate(i any) error {
=======
func (p provideAlternativeURLValidatorOption) Validate(val Validator) error {
>>>>>>> 491ef4b3
	if p.checker == nil {
		return nil
	}

<<<<<<< HEAD
	switch r := i.(type) {
	case *RegistrationV1:
		var errs error
		for _, url := range r.Config.AlternativeURLs {
			if err := p.checker.Text(url); err != nil {
				errs = errors.Join(errs, fmt.Errorf("%w: alternative url [%v] is invalid", ErrInvalidInput, url))
			}
		}
		if errs != nil {
			return errs
		}
	case *RegistrationV2:
		return fmt.Errorf("%w: RegistrationV2 does not have an alternative urls field. Use ProvideReceiverURLValidator() to validate all non-failure urls", ErrInvalidOption)
	default:
		return fmt.Errorf("%w: Registration must be of type RegistrationV1 or RegistrationV2", ErrInvalidType)
=======
	if err := val.ValidateAltURL(p.checker); err != nil {
		return err
>>>>>>> 491ef4b3
	}

	return nil
}

func (p provideAlternativeURLValidatorOption) String() string {
	if p.checker == nil {
		return "ProvideAlternativeURLValidator(nil)"
	}
	return "ProvideAlternativeURLValidator(" + p.checker.String() + ")"
}

// NoUntil is an option that ensures that the Until field is not set.
func NoUntil() Option {
	return noUntilOption{}
}

type noUntilOption struct{}

<<<<<<< HEAD
func (noUntilOption) Validate(i any) error {

	switch r := i.(type) {
	case *RegistrationV1:
		if !r.Until.IsZero() {
			return fmt.Errorf("%w: Until is not allowed", ErrInvalidInput)
		}
	case *RegistrationV2:
		return fmt.Errorf("%w: RegistrationV2 does not use an Until field", ErrInvalidOption)
	default:
		return fmt.Errorf("%w: Registration must be of type RegistrationV1 or RegistrationV2", ErrInvalidType)
=======
func (noUntilOption) Validate(val Validator) error {
	if err := val.ValidateNoUntil(); err != nil {
		return err
>>>>>>> 491ef4b3
	}

	return nil
}

func (noUntilOption) String() string {
	return "NoUntil()"
}

func Until() Option {
	return untilOption{}
}

type untilOption struct{}

func (untilOption) Validate(val Validator) error {
	if err := val.ValidateUntil(); err != nil {
		return err
	}
	return nil
}
func (untilOption) String() string {
	return "Until()"
}<|MERGE_RESOLUTION|>--- conflicted
+++ resolved
@@ -4,12 +4,9 @@
 package webhook
 
 import (
-<<<<<<< HEAD
 	"errors"
 	"fmt"
 	"regexp"
-=======
->>>>>>> 491ef4b3
 	"time"
 
 	"github.com/xmidt-org/urlegit"
@@ -24,11 +21,7 @@
 	err error
 }
 
-<<<<<<< HEAD
 func (e errorOption) Validate(any) error {
-=======
-func (e errorOption) Validate(Validator) error {
->>>>>>> 491ef4b3
 	return error(e.err)
 }
 
@@ -45,7 +38,7 @@
 
 type AlwaysValidOption struct{}
 
-func (a AlwaysValidOption) Validate(val Validator) error {
+func (a AlwaysValidOption) Validate(any) error {
 	return nil
 }
 
@@ -61,7 +54,6 @@
 
 type atLeastOneEventOption struct{}
 
-<<<<<<< HEAD
 func (atLeastOneEventOption) Validate(i any) error {
 	switch r := i.(type) {
 	case *RegistrationV1:
@@ -74,11 +66,6 @@
 		}
 	default:
 		return fmt.Errorf("%w: Registration must be of type RegistrationV1", ErrInvalidType)
-=======
-func (atLeastOneEventOption) Validate(val Validator) error {
-	if err := val.ValidateOneEvent(); err != nil {
-		return err
->>>>>>> 491ef4b3
 	}
 
 	return nil
@@ -95,7 +82,6 @@
 
 type eventRegexMustCompileOption struct{}
 
-<<<<<<< HEAD
 func (eventRegexMustCompileOption) Validate(i any) error {
 	switch r := i.(type) {
 	case *RegistrationV1:
@@ -114,11 +100,6 @@
 		}
 	default:
 		return fmt.Errorf("%w: Registration must be of type RegistrationV1 or RegistrationV2", ErrInvalidType)
-=======
-func (eventRegexMustCompileOption) Validate(val Validator) error {
-	if err := val.ValidateEventRegex(); err != nil {
-		return err
->>>>>>> 491ef4b3
 	}
 
 	return nil
@@ -136,7 +117,6 @@
 
 type deviceIDRegexMustCompileOption struct{}
 
-<<<<<<< HEAD
 func (deviceIDRegexMustCompileOption) Validate(i any) error {
 	switch r := i.(type) {
 	case *RegistrationV1:
@@ -150,11 +130,6 @@
 		//Matcher description is for Events. Are we not matching for DeviceId in Reg2?
 	default:
 		return fmt.Errorf("%w: Registration must be of type RegistrationV1 or RegistrationV2", ErrInvalidType)
-=======
-func (deviceIDRegexMustCompileOption) Validate(val Validator) error {
-	if err := val.ValidateDeviceId(); err != nil {
-		return err
->>>>>>> 491ef4b3
 	}
 
 	return nil
@@ -177,7 +152,6 @@
 	ttl time.Duration
 }
 
-<<<<<<< HEAD
 func (v validateRegistrationDurationOption) Validate(i any) error {
 	switch r := i.(type) {
 	case *RegistrationV1:
@@ -221,12 +195,6 @@
 		return fmt.Errorf("%w: Registration must be of type RegistrationV1 or RegistrationV2", ErrInvalidType)
 	}
 
-=======
-func (v validateRegistrationDurationOption) Validate(val Validator) error {
-	if err := val.ValidateDuration(v.ttl); err != nil {
-		return err
-	}
->>>>>>> 491ef4b3
 	return nil
 }
 
@@ -236,7 +204,6 @@
 
 // ProvideTimeNowFunc is an option that allows the caller to provide a function
 // that returns the current time.  This is used for testing.
-<<<<<<< HEAD
 func ProvideTimeNowFunc(nowFunc func() time.Time) Option {
 	return provideTimeNowFuncOption{nowFunc: nowFunc}
 }
@@ -260,27 +227,6 @@
 	}
 	return "ProvideTimeNowFunc(func)"
 }
-=======
-// func ProvideTimeNowFunc(nowFunc func() time.Time) Option {
-// 	return provideTimeNowFuncOption{nowFunc: nowFunc}
-// }
-
-// type provideTimeNowFuncOption struct {
-// 	nowFunc func() time.Time
-// }
-
-// func (p provideTimeNowFuncOption) Validate(val Validator) error {
-// 	r.nowFunc = p.nowFunc
-// 	return nil
-// }
-
-// func (p provideTimeNowFuncOption) String() string {
-// 	if p.nowFunc == nil {
-// 		return "ProvideTimeNowFunc(nil)"
-// 	}
-// 	return "ProvideTimeNowFunc(func)"
-// }
->>>>>>> 491ef4b3
 
 // ProvideFailureURLValidator is an option that allows the caller to provide a
 // URL validator that is used to validate the FailureURL.
@@ -292,18 +238,13 @@
 	checker *urlegit.Checker
 }
 
-<<<<<<< HEAD
 func (p provideFailureURLValidatorOption) Validate(i any) error {
 	var failureURL string
 	//TODO: do we want to move this check to be inside each case statement?
-=======
-func (p provideFailureURLValidatorOption) Validate(v Validator) error {
->>>>>>> 491ef4b3
 	if p.checker == nil {
 		return nil
 	}
 
-<<<<<<< HEAD
 	switch r := i.(type) {
 	case *RegistrationV1:
 		failureURL = r.FailureURL
@@ -317,10 +258,6 @@
 		if err := p.checker.Text(failureURL); err != nil {
 			return fmt.Errorf("%w: failure url is invalid", ErrInvalidInput)
 		}
-=======
-	if err := v.ValidateFailureURL(p.checker); err != nil {
-		return err
->>>>>>> 491ef4b3
 	}
 	return nil
 }
@@ -342,7 +279,6 @@
 	checker *urlegit.Checker
 }
 
-<<<<<<< HEAD
 func (p provideReceiverURLValidatorOption) Validate(i any) error {
 	if p.checker == nil {
 		return nil
@@ -371,14 +307,6 @@
 		}
 	default:
 		return fmt.Errorf("%w: Registration must be of type RegistrationV1 or RegistrationV2", ErrInvalidType)
-=======
-func (p provideReceiverURLValidatorOption) Validate(val Validator) error {
-	if p.checker == nil {
-		return nil
-	}
-	if err := val.ValidateReceiverURL(p.checker); err != nil {
-		return err
->>>>>>> 491ef4b3
 	}
 
 	return nil
@@ -401,16 +329,11 @@
 	checker *urlegit.Checker
 }
 
-<<<<<<< HEAD
 func (p provideAlternativeURLValidatorOption) Validate(i any) error {
-=======
-func (p provideAlternativeURLValidatorOption) Validate(val Validator) error {
->>>>>>> 491ef4b3
 	if p.checker == nil {
 		return nil
 	}
 
-<<<<<<< HEAD
 	switch r := i.(type) {
 	case *RegistrationV1:
 		var errs error
@@ -426,10 +349,6 @@
 		return fmt.Errorf("%w: RegistrationV2 does not have an alternative urls field. Use ProvideReceiverURLValidator() to validate all non-failure urls", ErrInvalidOption)
 	default:
 		return fmt.Errorf("%w: Registration must be of type RegistrationV1 or RegistrationV2", ErrInvalidType)
-=======
-	if err := val.ValidateAltURL(p.checker); err != nil {
-		return err
->>>>>>> 491ef4b3
 	}
 
 	return nil
@@ -449,7 +368,6 @@
 
 type noUntilOption struct{}
 
-<<<<<<< HEAD
 func (noUntilOption) Validate(i any) error {
 
 	switch r := i.(type) {
@@ -461,11 +379,6 @@
 		return fmt.Errorf("%w: RegistrationV2 does not use an Until field", ErrInvalidOption)
 	default:
 		return fmt.Errorf("%w: Registration must be of type RegistrationV1 or RegistrationV2", ErrInvalidType)
-=======
-func (noUntilOption) Validate(val Validator) error {
-	if err := val.ValidateNoUntil(); err != nil {
-		return err
->>>>>>> 491ef4b3
 	}
 
 	return nil
@@ -473,20 +386,4 @@
 
 func (noUntilOption) String() string {
 	return "NoUntil()"
-}
-
-func Until() Option {
-	return untilOption{}
-}
-
-type untilOption struct{}
-
-func (untilOption) Validate(val Validator) error {
-	if err := val.ValidateUntil(); err != nil {
-		return err
-	}
-	return nil
-}
-func (untilOption) String() string {
-	return "Until()"
 }